from __future__ import print_function

import os
import os.path
import re
import sys

from .utils import flatten
from .errorlog import ErrorLog, errorlog
from .imagemanager import image_manager
from .logmanager import log_manager


class DocsGenException(Exception):
    def __init__(self, block="", message=""):
        self.block = block
        self.message = message
        super().__init__('{} "{}"'.format(self.message, self.block))


class GenericBlock(object):
    _link_pat = re.compile(r'^(.*?)\{\{([A-Za-z0-9_()]+)\}\}(.*)$')

    def __init__(self, title, subtitle, body, origin, parent=None):
        self.title = title
        self.subtitle = subtitle
        self.body = body
        self.origin = origin
        self.parent = parent
        self.children = []
        self.figure_num = 0
        self.definitions = {}
        if parent:
            parent.children.append(self)

    def __str__(self):
        return "{}: {}".format(
            self.title.replace('&', '/'),
            self.subtitle
        )

    def get_figure_num(self):
        if self.parent:
            return self.parent.get_figure_num()
        return ""

    def sort_children(self, front_blocks=(), back_blocks=()):
        children = []
        for blocks in front_blocks:
            for block in blocks:
                for child in self.children:
                    if child.title.startswith(block):
                        children.append(child)
        blocks = flatten(front_blocks + back_blocks)
        for child in self.children:
            found = [block for block in blocks if child.title.startswith(block)]
            if not found:
                children.append(child)
        for blocks in back_blocks:
            for block in blocks:
                for child in self.children:
                    if child.title.startswith(block):
                        children.append(child)
        return children

    def get_children_by_title(self, titles):
        if isinstance(titles,str):
            titles = [titles]
        return [
            child
            for child in self.children
            if child.title in titles
        ]

    def get_data(self):
        d = {
            "name": self.title,
            "subtitle": self.subtitle,
            "body": self.body,
            "file": self.origin.file,
            "line": self.origin.line
        }
        if self.children:
            d["children"] = [child.get_data() for child in self.children]
        return d

    def get_link(self, target, currfile=None, literalize=False, html=False):
        return self.title

    def parse_links(self, line, controller, target, html=False):
        oline = ""
        while line:
            m = self._link_pat.match(line)
            if m:
                oline += m.group(1)
                name = m.group(2).lower().strip()
                line = m.group(3)
                literalize = name.endswith("()")
                if name in controller.items_by_name:
                    item = controller.items_by_name[name]
                    oline += item.get_link(target, currfile=self.origin.file, literalize=literalize, html=html)
                elif name in controller.definitions:
                    oline += target.get_link(name, anchor=name.lower(), file="Glossary", literalize=literalize, html=html)
                elif name in controller.defn_aliases:
                    term = controller.defn_aliases[name]
                    oline += target.get_link(name, anchor=term.lower(), file="Glossary", literalize=literalize, html=html)
                else:
                    print(controller.definitions)
                    msg = "Invalid Link {{{{{0}}}}}".format(name)
                    errorlog.add_entry(self.origin.file, self.origin.line, msg, ErrorLog.FAIL)
                    oline += name
            else:
                oline += line
                line = ""
        return oline

    def get_markdown_body(self, controller, target):
        out = []
        if not self.body:
            return out
        in_block = False
        for line in self.body:
            if line.startswith("```"):
                in_block = not in_block
            if in_block or line.startswith("    "):
                out.append(line)
            elif line == ".":
                out.append("")
            else:
                out.append(self.parse_links(line, controller, target))
        return out

    def get_tocfile_lines(self, controller, target, n=1, currfile=""):
        return []

    def get_toc_lines(self, controller, target, n=1, currfile=""):
        return []

    def get_cheatsheet_lines(self, controller, target):
        return []

    def get_file_lines(self, controller, target):
        sub = self.parse_links(self.subtitle, controller, target)
        out = target.block_header(self.title, sub)
        out.extend(self.get_markdown_body(controller, target))
        out.append("")
        return out

    def __eq__(self, other):
        return self.title == other.title and self.subtitle == other.subtitle

    def __lt__(self, other):
        if self.subtitle == other.subtitle:
            return self.title < other.title
        return self.subtitle < other.subtitle


class LabelBlock(GenericBlock):
    def __init__(self, title, subtitle, body, origin, parent=None):
        if body:
            raise DocsGenException(title, "Body not supported, while declaring block:")
        super().__init__(title, subtitle, body, origin, parent=parent)


class SynopsisBlock(LabelBlock):
    def __init__(self, title, subtitle, body, origin, parent=None):
        parent.synopsis = subtitle
        super().__init__(title, subtitle, body, origin, parent=parent)

    def get_file_lines(self, controller, target):
        sub = self.parse_links(self.subtitle, controller, target)
        sub = target.escape_entities(sub) + target.mouseover_tags(self.parent.syntags, htag="sup", wrap="[<abbr>{}</abbr>]")
        out = target.block_header(self.title, sub, escsub=False)
        return out


class SynTagsBlock(LabelBlock):
    def __init__(self, title, subtitle, body, origin, parent, syntags_data={}):
        tags = [x.strip() for x in subtitle.split(",")]
        for tag in tags:
            parent.syntags[tag] = syntags_data[tag]
        super().__init__(title, subtitle, body, origin, parent=parent)

    def get_file_lines(self, controller, target):
        return []


class TopicsBlock(LabelBlock):
    def __init__(self, title, subtitle, body, origin, parent=None):
        super().__init__(title, subtitle, body, origin, parent=parent)
        self.topics = [x.strip() for x in subtitle.split(",")]
        parent.topics = self.topics

    def get_file_lines(self, controller, target):
        links = [
            target.get_link(topic, anchor=target.header_link(topic), file="Topics", literalize=False)
            for topic in self.topics
        ]
        links = ", ".join(links)
        out = target.block_header(self.title, links)
        return out


class SeeAlsoBlock(LabelBlock):
    def __init__(self, title, subtitle, body, origin, parent=None):
        self.see_also = [x.strip() for x in subtitle.split(",")]
        parent.see_also = self.see_also
        super().__init__(title, subtitle, body, origin, parent=parent)

    def get_file_lines(self, controller, target):
        items = []
        for name in self.see_also:
            if name not in controller.items_by_name:
                msg = "Invalid Link '{0}'".format(name)
                errorlog.add_entry(self.origin.file, self.origin.line, msg, ErrorLog.FAIL)
            else:
                item = controller.items_by_name[name]
                if item is not self.parent:
                    items.append( item )
        links = [
            item.get_link(target, currfile=self.origin.file, literalize=False)
            for item in items
        ]
        out = []
        links = ", ".join(links)
        out.extend(target.block_header(self.title, links, escsub=False))
        return out


class HeaderlessBlock(GenericBlock):
    def __init__(self, title, subtitle, body, origin, parent=None):
        if subtitle:
            body.insert(0, subtitle)
            subtitle = ""
        super().__init__(title, subtitle, body, origin, parent=parent)

    def get_file_lines(self, controller, target):
        out = []
        out.append("")
        out.extend(self.get_markdown_body(controller, target))
        out.append("")
        return out


class TextBlock(GenericBlock):
    def __init__(self, title, subtitle, body, origin, parent=None):
        if subtitle:
            body.insert(0, subtitle)
            subtitle = ""
        super().__init__(title, subtitle, body, origin, parent=parent)


class DefinitionsBlock(GenericBlock):
    def __init__(self, title, subtitle, body, origin, parent=None):
        super().__init__(title, subtitle, body, origin, parent=parent)
        terms = []
        self.definitions = {}
        for line in body:
            if '=' not in line:
                raise DocsGenException(title, "Expected body line in the format TERM = DEFINITION, while declaring block:")
            termset, defn = line.split('=', 1)
            termset = [x.strip() for x in termset.lower().split('|')]
            defn = defn.strip()
            for term in termset:
                if term in terms:
                    raise DocsGenException(title, "Redefined term '{}', while declaring block:".format(term))
                terms.append(term)
            term = termset[0]
            self.definitions[term] = (termset, defn)

    def get_file_lines(self, controller, target):
        out = target.block_header(self.title, self.subtitle)
        terms = list(self.definitions.keys())
        defs = {
                key: self.parse_links(info[1], controller, target, html=True)
                for key, info in self.definitions.items()
            }
        for term in terms:
            out.extend(target.markdown_block(["{}: {}".format(term.title(), defs[term])]))
        out.append("")
        return out


class BulletListBlock(GenericBlock):
    def __init__(self, title, subtitle, body, origin, parent=None):
        super().__init__(title, subtitle, body, origin, parent=parent)

    def get_file_lines(self, controller, target):
        sub = self.parse_links(self.subtitle, controller, target)
        sub = target.escape_entities(sub)
        out = target.block_header(self.title, sub)
        out.extend(target.bullet_list(self.body))
        return out


class NumberedListBlock(GenericBlock):
    def __init__(self, title, subtitle, body, origin, parent=None):
        super().__init__(title, subtitle, body, origin, parent=parent)

    def get_file_lines(self, controller, target):
        sub = self.parse_links(self.subtitle, controller, target)
        sub = target.escape_entities(sub)
        out = target.block_header(self.title, sub)
        out.extend(target.numbered_list(self.body))
        return out


class TableBlock(GenericBlock):
    def __init__(self, title, subtitle, body, origin, parent=None, header_sets=None):
        super().__init__(title, subtitle, body, origin, parent=parent)
        self.header_sets = header_sets
        tnum = 0
        for line in self.body:
            if line == "---":
                tnum += 1
                continue
        if tnum >= len(self.header_sets):
            raise DocsGenException(title, "More tables than header_sets, while declaring block:")

    def get_file_lines(self, controller, target):
        tnum = 0
        table = []
        tables = []
        for line in self.body:
            if line == "---":
                tnum += 1
                if table:
                    tables.append(table)
                    table = []
                continue
            hdr_set = self.header_sets[tnum]
            cells = [
                self.parse_links(x.strip(), controller, target)
                for x in line.split("=",len(hdr_set)-1)
            ]
            table.append(cells)
        if table:
            tables.append(table)
        sub = self.parse_links(self.subtitle, controller, target)
        sub = target.escape_entities(sub)
        out = target.block_header(self.title, sub)
        for tnum, table in enumerate(tables):
            headers = self.header_sets[tnum]
            out.extend(target.table(headers,table))
        return out


class FileBlock(GenericBlock):
    def __init__(self, title, subtitle, body, origin):
        super().__init__(title, subtitle, body, origin)
        self.includes = []
        self.common_code = []
        self.footnotes = []
        self.summary = ""
        self.group = ""

    def get_data(self):
        d = super().get_data()
        d["includes"] = self.includes
        d["commoncode"] = self.common_code
        d["group"] = self.group
        d["summary"] = self.summary
        d["footnotes"] = [
            {
                "mark": mark,
                "note": note
            } for mark, note in self.footnotes
        ]
        skip_titles = ["CommonCode", "Includes"]
        d["children"] = list(filter(lambda x: x["name"] not in skip_titles, d["children"]))
        return d

    def get_link(self, target, currfile=None, label="", literalize=False, html=False):
        file = self.origin.file
        if currfile is None or self.origin.file == currfile:
            file = ""
        return target.get_link(
            label=label if label else str(self),
            anchor="",
            file=file,
            literalize=literalize,
            html=html
        )

    def get_tocfile_lines(self, controller, target, n=1, currfile=""):
        sections = [
            sect for sect in self.children
            if isinstance(sect, SectionBlock)
        ]
        link = self.get_link(target, label=self.subtitle, currfile=currfile)
        out = []
        out.extend(target.header("{}. {}".format(n, link), lev=target.SECTION, esc=False))
        if self.summary:
            out.extend(target.line_with_break(self.summary))
        if self.footnotes:
            for mark, note, origin in self.footnotes:
                out.extend(target.line_with_break(target.italics(note)))
        out.extend(target.bullet_list_start())
        for n, sect in enumerate(sections):
            out.extend(sect.get_tocfile_lines(controller, target, n=n+1, currfile=currfile))
        out.extend(target.bullet_list_end())
        return out

    def get_toc_lines(self, controller, target, n=1, currfile=""):
        sections = [
            sect for sect in self.children
            if isinstance(sect, SectionBlock)
        ]
        out = []
        out.extend(target.numbered_list_start())
        for n, sect in enumerate(sections):
            out.extend(sect.get_toc_lines(controller, target, n=n+1, currfile=currfile))
        out.extend(target.numbered_list_end())
        return out

    def get_cheatsheet_lines(self, controller, target):
        lines = []
        for child in self.get_children_by_title("Section"):
            lines.extend(child.get_cheatsheet_lines(controller, target))
        out = []
        if lines:
            out.extend(target.header("{}: {}".format(self.title, self.subtitle), lev=target.SUBSECTION))
            out.extend(lines)
        return out

    def get_file_lines(self, controller, target):
        out = target.header(str(self), lev=target.FILE)
        out.extend(target.markdown_block(self.get_markdown_body(controller, target)))
        for child in self.children:
            if not isinstance(child, SectionBlock):
                out.extend(child.get_file_lines(controller, target))
        out.extend(target.header("File Contents", lev=target.SECTION))
        out.extend(self.get_toc_lines(controller, target, currfile=self.origin.file))
        for child in self.children:
            if isinstance(child, SectionBlock):
                out.extend(child.get_file_lines(controller, target))
        return out

    def get_figure_num(self):
        return "{}".format(self.figure_num)


class IncludesBlock(GenericBlock):
    def __init__(self, title, subtitle, body, origin, parent=None):
        super().__init__(title, subtitle, body, origin, parent=parent)
        if parent:
            parent.includes.extend(body)

    def get_file_lines(self, controller, target):
        out = []
        if self.body:
            out.extend(target.markdown_block([
                "To use, add the following lines to the beginning of your file:"
            ]))
            out.extend(target.markdown_block(target.indent_lines(self.body)))
        return out


class SectionBlock(GenericBlock):
    def __init__(self, title, subtitle, body, origin, parent=None):
        super().__init__(title, subtitle, body, origin, parent=parent)
        if parent:
            self.parent.figure_num += 1

    def get_link(self, target, currfile=None, label="", literalize=False, html=False):
        file = self.origin.file
        if currfile is None or self.origin.file == currfile:
            file = ""
        return target.get_link(
            label=label if label else str(self),
            anchor=target.header_link(str(self)),
            file=file,
            literalize=literalize,
            html=html
        )

    def get_tocfile_lines(self, controller, target, n=1, currfile=""):
        """
        Return the markdown table of contents lines for the children in this
        section. This is returned as a series of bullet points.
        `indent` sets the level of indentation for the bullet points
        """
        out = []
        if self.subtitle:
            item = self.get_link(target, label=self.subtitle, currfile=currfile)
            out.extend(target.line_with_break(target.bullet_list_item(item)))
            subsects = self.get_children_by_title("Subsection")
            if subsects:
                out.extend(target.bullet_list_start())
                for child in subsects:
                    out.extend(target.indent_lines(child.get_tocfile_lines(controller, target, currfile=currfile)))
                out.extend(target.bullet_list_end())
            out.extend(
                target.indent_lines(
                    target.bullet_list(
                        flatten([
                            child.get_tocfile_lines(controller, target, currfile=currfile)
                            for child in self.get_children_by_title(
                                ["Constant","Function","Module","Function&Module"]
                            )
                        ])
                    )
                )
            )
        else:
            for child in self.get_children_by_title("Subsection"):
                out.extend(child.get_tocfile_lines(controller, target, currfile=currfile))
            out.extend(
                target.indent_lines(
                    target.bullet_list(
                        flatten([
                            child.get_tocfile_lines(controller, target, currfile=currfile)
                            for child in self.get_children_by_title(
                                ["Constant","Function","Module","Function&Module"]
                            )
                        ])
                    )
                )
            )
        return out

    def get_toc_lines(self, controller, target, n=1, currfile=""):
        """
        Return the markdown table of contents lines for the children in this
        section. This is returned as a series of bullet points.
        `indent` sets the level of indentation for the bullet points
        """
        lines = []
        subsects = self.get_children_by_title("Subsection")
        if subsects:
            lines.extend(target.numbered_list_start())
            for num, child in enumerate(subsects):
                lines.extend(child.get_toc_lines(controller, target, currfile=currfile, n=num+1))
            lines.extend(target.numbered_list_end())
        for child in self.get_children_by_title(["Constant","Function","Module","Function&Module"]):
            lines.extend(child.get_toc_lines(controller, target, currfile=currfile))
        out = []
        if self.subtitle:
            item = self.get_link(target, currfile=currfile)
            out.extend(target.numbered_list_item(n, item))
            out.extend(target.bullet_list_start())
            out.extend(target.indent_lines(lines))
            out.extend(target.bullet_list_end())
        else:
            out.extend(target.bullet_list_start())
            out.extend(lines)
            out.extend(target.bullet_list_end())
        return out

    def get_cheatsheet_lines(self, controller, target):
        subs = []
        for child in self.get_children_by_title("Subsection"):
            subs.extend(child.get_cheatsheet_lines(controller, target))
        consts = []
        for cnst in self.get_children_by_title("Constant"):
            consts.append(cnst.get_link(target, currfile="CheatSheet"))
            for alias in cnst.aliases:
                consts.append(cnst.get_link(target, label=alias, currfile="CheatSheet"))
        items = []
        for child in self.get_children_by_title(["Function","Module","Function&Module"]):
            items.extend(child.get_cheatsheet_lines(controller, target))
        out = []
        if subs or consts or items:
            out.extend(target.header("{}: {}".format(self.title, self.subtitle), lev=target.ITEM))
            out.extend(subs)
            if consts:
                out.append("Constants: " + " ".join(consts))
            out.extend(items)
            out.append("")
        return out

    def get_file_lines(self, controller, target):
        """
        Return the markdown for this section. This includes the section
        heading and the markdown for the children.
        """
        out = []
        if self.subtitle:
            out.extend(target.header(str(self), lev=target.SECTION))
            out.extend(target.markdown_block(self.get_markdown_body(controller, target)))
        for child in self.children:
            out.extend(child.get_file_lines(controller, target))
        return out

    def get_figure_num(self):
        hdr = (self.parent.get_figure_num() + ".") if self.parent else ""
        return "{}{}".format(hdr, self.figure_num)


class SubsectionBlock(GenericBlock):
    def __init__(self, title, subtitle, body, origin, parent=None):
        super().__init__(title, subtitle, body, origin, parent=parent)
        if parent:
            self.parent.figure_num += 1

    def get_link(self, target, currfile=None, label="", literalize=False, html=False):
        file = self.origin.file
        if currfile is None or self.origin.file == currfile:
            file = ""
        return target.get_link(
            label=label if label else str(self),
            anchor=target.header_link(str(self)),
            file=file,
            literalize=literalize,
            html=html
        )

    def get_tocfile_lines(self, controller, target, n=1, currfile=""):
        """
        Return the markdown table of contents lines for the children in this
        subsection. This is returned as a series of bullet points.
        `indent` sets the level of indentation for the bullet points
        """
        out = []
        item = self.get_link(target, label=self.subtitle, currfile=currfile)
        out.extend(target.bullet_list_item(item))
        items = self.get_children_by_title(["Constant","Function","Module","Function&Module"])
        if items:
            out.extend(
                target.indent_lines(
                    target.bullet_list(
                        flatten([
                            child.get_tocfile_lines(controller, target, currfile=currfile)
                            for child in items
                        ])
                    )
                )
            )
        return out

    def get_toc_lines(self, controller, target, n=1, currfile=""):
        """
        Return the markdown table of contents lines for the children in this
        subsection. This is returned as a series of bullet points.
        `indent` sets the level of indentation for the bullet points
        """
        lines = []
        for child in self.get_children_by_title(["Constant","Function","Module","Function&Module"]):
            lines.extend(child.get_toc_lines(controller, target, currfile=currfile))
        out = []
        if self.subtitle:
            item = self.get_link(target, currfile=currfile)
            out.extend(target.numbered_list_item(n, item))
            if lines:
                out.extend(target.bullet_list_start())
                out.extend(target.indent_lines(lines))
                out.extend(target.bullet_list_end())
        elif lines:
            out.extend(target.bullet_list_start())
            out.extend(lines)
            out.extend(target.bullet_list_end())
        return out

    def get_cheatsheet_lines(self, controller, target):
        consts = []
        for cnst in self.get_children_by_title("Constant"):
            consts.append(cnst.get_link(target, currfile="CheatSheet"))
            for alias in cnst.aliases:
                consts.append(cnst.get_link(target, label=alias, currfile="CheatSheet"))
        items = []
        for child in self.get_children_by_title(["Function","Module","Function&Module"]):
            items.extend(child.get_cheatsheet_lines(controller, target))
        out = []
        if consts or items:
            out.extend(target.header("{}: {}".format(self.title, self.subtitle), lev=target.ITEM))
            if consts:
                out.append("Constants: " + " ".join(consts))
            out.extend(items)
            out.append("")
        return out

    def get_file_lines(self, controller, target):
        """
        Return the markdown for this section. This includes the section
        heading and the markdown for the children.
        """
        out = []
        if self.subtitle:
            out.extend(target.header(str(self), lev=target.SUBSECTION))
            out.extend(target.markdown_block(self.get_markdown_body(controller, target)))
        for child in self.children:
            out.extend(child.get_file_lines(controller, target))
        return out

    def get_figure_num(self):
        hdr = (self.parent.get_figure_num() + ".") if self.parent else ""
        return "{}{}".format(hdr, self.figure_num)


class ItemBlock(LabelBlock):
    _paren_pat = re.compile(r'\([^\)]+\)')

    def __init__(self, title, subtitle, body, origin, parent=None):
        if self._paren_pat.search(subtitle):
            raise DocsGenException(title, "Text between parentheses, while declaring block:")
        super().__init__(title, subtitle, body, origin, parent=parent)
        self.example_num = 0
        self.deprecated = False
        self.topics = []
        self.aliases = []
        self.see_also = []
        self.synopsis = ""
        self.syntags = {}
        if parent:
            self.parent.figure_num += 1

    def __str__(self):
        return "{}: {}".format(
            self.title.replace('&', '/'),
            re.sub(r'\([^\)]*\)', r'()', self.subtitle)
        )

    def get_link(self, target, currfile=None, label="", literalize=True, html=False):
        file = self.origin.file
        if currfile is None or self.origin.file == currfile:
            file = ""
        return target.get_link(
            label=label if label else self.subtitle,
            anchor=target.header_link(
                "{}: {}".format(self.title, self.subtitle)
            ),
            file=file,
            literalize=literalize,
            html=html
        )

    def get_data(self):
        d = super().get_data()
        if self.deprecated:
            d["deprecated"] = True
        d["topics"] = self.topics
        d["aliases"] = self.aliases
        d["synopsis"] = self.synopsis
        d["syntags"] = self.syntags
        d["see_also"] = self.see_also
        d["description"] = [
            line
            for item in self.get_children_by_title("Description")
            for line in item.body
        ]
        d["arguments"] = [
            line
            for item in self.get_children_by_title("Arguments")
            for line in item.body
        ]
        d["usages"] = [
            {
                "subtitle": item.subtitle,
                "body": item.body
            }
            for item in self.get_children_by_title("Usage")
        ]
        d["examples"] = [
            item.body
            for item in self.children if item.title.startswith("Example")
        ]
        skip_titles = ["Alias", "Aliases", "Arguments", "Description", "See Also", "Synopsis", "SynTags", "Status", "Topics", "Usage"]
        d["children"] = list(filter(lambda x: x["name"] not in skip_titles and not x["name"].startswith("Example"), d["children"]))
        return d

    def get_synopsis(self, controller, target):
        sub = self.parse_links(self.synopsis, controller, target)
        out = "{}{}{}".format(
            " – " if self.synopsis or self.syntags else "",
            target.escape_entities(sub),
            target.mouseover_tags(self.syntags, htag="sup", wrap="[<abbr>{}</abbr>]"),
        )
        return out

    def get_funmod(self):
        funmod = self.title
        if funmod == "Function":
            funmod = "Func"
        elif funmod == "Module":
            funmod = "Mod"
        elif funmod == "Function&Module":
            funmod = "Func/Mod"
        elif funmod == "Constant":
            funmod = "Const"
        return funmod

    def get_index_line(self, controller, target, file):
        out = "{} {}{}".format(
            self.get_link(target, currfile=file),
            self.get_funmod(),
            self.get_synopsis(controller, target),
        )
        return out

    def get_tocfile_lines(self, controller, target, n=1, currfile=""):
        out = [
            self.get_index_line(controller, target, currfile)
        ]
        return out

    def get_toc_lines(self, controller, target, n=1, currfile=""):
        out = target.bullet_list_item(
            "{}{}".format(
                self.get_link(target, currfile=currfile),
                self.get_synopsis(controller, target),
            )
        )
        return out

    def get_cheatsheet_lines(self, controller, target):
        oline = ""
        item_name = re.sub(r'[^A-Za-z0-9_$]', r'', self.subtitle)
        link = self.get_link(target, currfile="CheatSheet", label=item_name, literalize=False)
        parts = []
        part_lens = []
        for usage in self.get_children_by_title("Usage"):
            for line in usage.body:
                part_lens.append(len(line))
                line = target.escape_entities(line).replace(
                    target.escape_entities(item_name),
                    link
                )
                parts.append(line)
        out = []
        line = ""
        line_len = 0
        for part, part_len in zip(parts, part_lens):
            part = target.code_span(part)
            part = target.line_with_break(part)[0]
            if line_len + part_len > 80 or part_len > 40:
                if line:
                    line = target.quote(line)[0];
                    out.append(line)
                line = part
                line_len = part_len
            else:
                if line:
                    line += "&nbsp; &nbsp; "
                line += part
                line_len += part_len
        if line:
            line = target.quote(line)[0];
            out.extend(target.paragraph([line]))
        return out

    def get_file_lines(self, controller, target):
        front_blocks = [
            ["Status"],
            ["Alias"],
            ["Synopsis"],
            ["Topics"],
            ["See Also"],
            ["Usage"]
        ]
        back_blocks = [
            ["Example"]
        ]
        children = self.sort_children(front_blocks, back_blocks)
        out = []
        out.extend(target.header(str(self), lev=target.ITEM))
        for child in children:
            out.extend(child.get_file_lines(controller, target))
        out.extend(target.horizontal_rule())
        return out

    def get_figure_num(self):
        hdr = (self.parent.get_figure_num() + ".") if self.parent else ""
        return "{}{}".format(hdr, self.figure_num)


class LogBlock(GenericBlock):
    def __init__(self, title, subtitle, body, origin, parent=None, meta=""):
        super().__init__(title, subtitle, body, origin, parent=parent)
        self.meta = meta
        self.log_output = []
        self.log_title = subtitle if subtitle.strip() else "Log Output"

        fileblock = parent
        while fileblock.parent:
            fileblock = fileblock.parent

        script_lines = []
        script_lines.extend(fileblock.includes)
        script_lines.extend(fileblock.common_code)
        for line in self.body:
            if line.strip().startswith("--"):
                script_lines.append(line.strip()[2:])
            else:
                script_lines.append(line)
        self.raw_script = script_lines
        self.generate_log()

    def generate_log(self):
        self.log_request = log_manager.new_request(
            self.origin.file, self.origin.line,
            self.raw_script,
            starting_cb=self._log_proc_start,
            completion_cb=self._log_proc_done,
            verbose=True  
        )
        log_manager.process_requests()

    def _log_proc_start(self, req):
        print("  Processing log for {}:{}... ".format(self.origin.file, self.origin.line), end='')
        sys.stdout.flush()

    def _log_proc_done(self, req):
        if req.success:
            self.log_output = req.echos
            print("SUCCESS")
        else:
            self.log_output = []
            #print("FAIL")
            print("FAIL: " + "\n".join(req.errors + req.warnings))
        sys.stdout.flush()

    def get_file_lines(self, controller, target):
        out = []
        #if self.log_output:
        if self.log_request.success and self.log_request.echos:    
            #out.extend(target.block_header("Log Output", ""))
            out.extend(target.block_header(self.log_title, ""))
            # out.extend(target.markdown_block(["```log"] + self.log_output + ["```"]))
            out.extend(target.markdown_block(["```log"] + self.log_request.echos + ["```"]))
        else:
            print(f"WARNING: No log output for {self.origin.file}:{self.origin.line}")    
        return out

class ImageBlock(GenericBlock):
    def __init__(self, title, subtitle, body, origin, verbose=False, enabled_features=[], parent=None, meta="", use_apngs=False):
        super().__init__(title, subtitle, body, origin, parent=parent)
        fileblock = parent
        while fileblock.parent:
            fileblock = fileblock.parent

        self.meta = meta
        self.image_url = None
        self.image_url_rel = None
        self.image_req = None

        script_lines = []
        script_lines.extend(fileblock.includes)
        script_lines.extend(fileblock.common_code)
        for line in self.body:
            if line.strip().startswith("--"):
                script_lines.append(line.strip()[2:])
            else:
                script_lines.append(line)
        self.raw_script = script_lines

        san_name = re.sub(r'[^A-Za-z0-9_-]', r'', os.path.basename(parent.subtitle.strip().lower().replace(" ","-")))
        if use_apngs:
            file_ext = "png"
        elif "Spin" in self.meta or "Anim" in self.meta:
            file_ext = "gif"
        else:
            file_ext = "png"
        if self.title == "Figure":
            parent.figure_num += 1
            fignum = self.get_figure_num()
            figsan = fignum.replace(".","_")
            proposed_name = "figure_{}.{}".format(figsan, file_ext)
            self.title = "{} {}".format(self.title, fignum)
        else:
            parent.example_num += 1
            image_num = parent.example_num
            img_suffix = "_{}".format(image_num) if image_num > 1 else ""
            proposed_name = "{}{}.{}".format(san_name, img_suffix, file_ext)
            self.title = "{} {}".format(self.title, image_num)

        file_dir, file_name = os.path.split(fileblock.origin.file.strip())
        file_base = os.path.splitext(file_name)[0]
        self.image_url_rel = os.path.join("images", file_base, proposed_name)
        self.image_url = os.path.join(file_dir, self.image_url_rel)
        self.verbose = verbose
        self.enabled_features = enabled_features

    def generate_image(self, target, parser=None):
        self.image_req = None
        if "NORENDER" in self.meta:
            return
        show_img = (
            any(x in self.meta for x in ("2D", "3D", "Spin", "Anim")) or
            self.title.startswith("Figure") or
            self.parent.title in ("File", "LibFile", "Section", "Subsection", "Module", "Function&Module")
        )
        if show_img:
            outfile = os.path.join(target.docs_dir, self.image_url)
            outdir = os.path.dirname(outfile)
            os.makedirs(outdir, mode=0o744, exist_ok=True)
            default_colorscheme = parser.default_colorscheme if parser else "Cornfield"
            self.image_req = image_manager.new_request(
                self.origin.file, self.origin.line,
                outfile, self.raw_script, self.meta,
                starting_cb=self._img_proc_start,
                completion_cb=self._img_proc_done,
<<<<<<< HEAD
                verbose=self.verbose,
                enabled_features=self.enabled_features
=======
                default_colorscheme=default_colorscheme
>>>>>>> af974c6a
            )

    def get_data(self):
        d = super().get_data()
        d["script"] = self.raw_script
        d["imgurl"] = self.image_url
        return d

    def _img_proc_start(self, req):
        print("  {}... ".format(os.path.basename(self.image_url)), end='')
        sys.stdout.flush()

    def _img_proc_done(self, req):
        if req.success:
            if req.status == "SKIP":
                print()
            else:
                print(req.status)
            sys.stdout.flush()
            return
        pfx = "     "
        out = "Failed OpenSCAD script:\n"
        out += pfx + "Image: {}\n".format( os.path.basename(req.image_file) )
        out += pfx + "cmd-line = {}\n".format(" ".join(req.cmdline))
        for line in req.stdout:
            out += pfx + line + "\n"
        for line in req.stderr:
            out += pfx + line + "\n"
        out += pfx + "Return code = {}\n".format(req.return_code)
        out += pfx + ("-=" * 32) + "-\n"
        for line in req.script_lines:
            out += pfx + line + "\n"
        out += pfx + ("=-" * 32) + "="
        print("", file=sys.stderr)
        sys.stderr.flush()
        errorlog.add_entry(req.src_file, req.src_line, out, ErrorLog.FAIL)

    def get_file_lines(self, controller, target):
        fileblock = self.parent
        while fileblock.parent:
            fileblock = fileblock.parent
        out = []
        if "Hide" in self.meta:
            return out

        self.generate_image(target, controller)

        code = []
        code.extend([line for line in fileblock.includes])
        code.extend([line for line in self.body if not line.strip().startswith("--")])

        do_render = "NORENDER" not in self.meta and (
                self.parent.title in ["Module", "Function&Module"] or
                any(tag in self.meta for tag in ["2D","3D","Spin","Anim"])
            )

        code_below = False
        width = ''
        height = ''
        if self.image_req:
            code_below = self.image_req.script_under
            width = int(self.image_req.imgsize[0])
            height = int(self.image_req.imgsize[1])
        sub = self.parse_links(self.subtitle, controller, target)
        sub = target.escape_entities(sub)
        if "Figure" in self.title:
            out.extend(target.image_block(self.parent.subtitle, self.title, sub, rel_url=self.image_url_rel, code_below=code_below, width=width, height=height))
        elif not do_render:
            out.extend(target.image_block(self.parent.subtitle, self.title, sub, code=code, code_below=code_below, width=width, height=height))
        else:
            out.extend(target.image_block(self.parent.subtitle, self.title, sub, code=code, rel_url=self.image_url_rel, code_below=code_below, width=width, height=height))
        return out


class FigureBlock(ImageBlock):
    def __init__(self, title, subtitle, body, origin, parent, verbose=False, enabled_features=[], meta="", use_apngs=False):
        super().__init__(title, subtitle, body, origin, verbose=verbose, enabled_features=enabled_features, parent=parent, meta=meta, use_apngs=use_apngs)


class ExampleBlock(ImageBlock):
    def __init__(self, title, subtitle, body, origin, parent, verbose=False, enabled_features=[], meta="", use_apngs=False):
        super().__init__(title, subtitle, body, origin, verbose=verbose, enabled_features=enabled_features, parent=parent, meta=meta, use_apngs=use_apngs)




# vim: expandtab tabstop=4 shiftwidth=4 softtabstop=4 nowrap<|MERGE_RESOLUTION|>--- conflicted
+++ resolved
@@ -989,12 +989,9 @@
                 outfile, self.raw_script, self.meta,
                 starting_cb=self._img_proc_start,
                 completion_cb=self._img_proc_done,
-<<<<<<< HEAD
                 verbose=self.verbose,
-                enabled_features=self.enabled_features
-=======
+                enabled_features=self.enabled_features,
                 default_colorscheme=default_colorscheme
->>>>>>> af974c6a
             )
 
     def get_data(self):
