#!/usr/bin/env python3

from __future__ import print_function

import os
import sys
import yaml
import glob
import os.path
import argparse
import platform

from .errorlog import errorlog, ErrorLog
from .imagemanager import image_manager
from .logmanager import log_manager
from .filehashes import FileHashes


class MarkdownImageGen(object):
    HASHFILE = ".source_hashes"

    def __init__(self, opts):
        self.opts = opts
        self.filehashes = FileHashes(os.path.join(self.opts.docs_dir, self.HASHFILE))

    def img_started(self, req):
        print("  {}... ".format(os.path.basename(req.image_file)), end='')
        sys.stdout.flush()

    def img_completed(self, req):
        if req.success:
            if req.status == "SKIP":
                print()
            else:
                print(req.status)
            sys.stdout.flush()
            return
        out = "\n\n"
        for line in req.echos:
            out += line + "\n"
        for line in req.warnings:
            out += line + "\n"
        for line in req.errors:
            out += line + "\n"
        out += "//////////////////////////////////////////////////////////////////////\n"
        out += "// LibFile: {}  Line: {}  Image: {}\n".format(
            req.src_file, req.src_line, os.path.basename(req.image_file)
        )
        out += "//////////////////////////////////////////////////////////////////////\n"
        for line in req.script_lines:
            out += line + "\n"
        out += "//////////////////////////////////////////////////////////////////////\n"
        errorlog.add_entry(req.src_file, req.src_line, out, ErrorLog.FAIL)
        sys.stderr.flush()

    def log_completed(self, req):
        if not req.success:
            out = "\n".join(req.errors + req.warnings)
            errorlog.add_entry(req.src_file, req.src_line, out, ErrorLog.FAIL)

    def processFiles(self, srcfiles):
        opts = self.opts
        image_root = os.path.join(opts.docs_dir, opts.image_root)
        for infile in srcfiles:
            fileroot = os.path.splitext(os.path.basename(infile))[0]
            outfile = os.path.join(opts.docs_dir, opts.file_prefix + fileroot + ".md")
            print(outfile)
            sys.stdout.flush()

            out = []
            log_requests = []
            with open(infile, "r") as f:
                script = []
                extyp = ""
                in_script = False
                imgnum = 0
                show_script = True
                linenum = -1
                for line in f.readlines():
                    linenum += 1
                    line = line.rstrip("\n")
                    if line.startswith("```openscad-log"):
                        in_script = True
                        is_log_block = True
                        script = []                        
                    elif line.startswith("```openscad"):
                        in_script = True;
                        is_log_block = False
                        if "-" in line and not line.startswith("```openscad-log"):
                            extyp = line.split("-")[1]
                        else:
                            extyp = ""
                        show_script = "ImgOnly" not in extyp
                        script = []
                        imgnum = imgnum + 1
                    elif in_script:
                        if line == "```":
                            in_script = False
<<<<<<< HEAD
                            if is_log_block:
                                req = log_manager.new_request(
                                    infile, linenum, script,
                                    completion_cb=self.log_completed,
                                    verbose=True
                                )
                                log_manager.process_requests()
                                out.append("```log")
                                if req.success and req.echos:
                                    out.extend(req.echos)
                                else:
                                    out.append("No log output generated.")
                                out.append("```")    
                            else:    
                                if opts.png_animation:
                                    fext = "png"
                                elif any(x in extyp for x in ("Anim", "Spin")):
                                    fext = "gif"
                                else:
                                    fext = "png"
                                fname = "{}_{}.{}".format(fileroot, imgnum, fext)
                                img_rel_url = os.path.join(opts.image_root, fname)
                                imgfile = os.path.join(opts.docs_dir, img_rel_url)
                                image_manager.new_request(
                                    fileroot+".md", linenum,
                                    imgfile, script, extyp,
                                    starting_cb=self.img_started,
                                    completion_cb=self.img_completed
                                )
                                if show_script:
                                    out.append("```openscad")
                                    for line in script:
                                        if not line.startswith("--"):
                                            out.append(line)
                                    out.append("```")
                                out.append("![Figure {}]({})".format(imgnum, img_rel_url))
=======
                            if opts.png_animation:
                                fext = "png"
                            elif any(x in extyp for x in ("Anim", "Spin")):
                                fext = "gif"
                            else:
                                fext = "png"
                            fname = "{}_{}.{}".format(fileroot, imgnum, fext)
                            img_rel_url = os.path.join(opts.image_root, fname)
                            imgfile = os.path.join(opts.docs_dir, img_rel_url)
                            image_manager.new_request(
                                fileroot+".md", linenum,
                                imgfile, script, extyp,
                                default_colorscheme=opts.colorscheme,
                                starting_cb=self.img_started,
                                completion_cb=self.img_completed
                            )
                            if show_script:
                                out.append("```openscad")
                                for line in script:
                                    if not line.startswith("--"):
                                        out.append(line)
                                out.append("```")
                            out.append("![Figure {}]({})".format(imgnum, img_rel_url))
>>>>>>> 406170c8
                            show_script = True
                            extyp = ""
                            is_log_block = False
                        else:
                            script.append(line)
                    else:
                        out.append(line)

            if not opts.test_only:
                with open(outfile, "w") as f:
                    for line in out:
                        print(line, file=f)

            has_changed = self.filehashes.is_changed(infile)
            if opts.force or opts.test_only or has_changed:
                image_manager.process_requests(test_only=opts.test_only)
                log_manager.process_requests(test_only=opts.test_only)
            image_manager.purge_requests()
            log_manager.purge_requests()

            if errorlog.file_has_errors(infile):
                self.filehashes.invalidate(infile)
            self.filehashes.save()


def mdimggen_main():
    rcfile = ".openscad_mdimggen_rc"
    defaults = {}
    if os.path.exists(rcfile):
        with open(rcfile, "r") as f:
            data = yaml.safe_load(f)
        if data is not None:
            defaults = data
    parser = argparse.ArgumentParser(prog='openscad-mdimggen')
    parser.add_argument('-D', '--docs-dir', default=defaults.get("docs_dir", "docs"),
                        help='The directory to put generated documentation in.')
    parser.add_argument('-P', '--file-prefix', default=defaults.get("file_prefix", ""),
                        help='The prefix to put in front of each output markdown file.')
    parser.add_argument('-T', '--test-only', action="store_true",
                        help="If given, don't generate images, but do try executing the scripts.")
    parser.add_argument('-I', '--image_root', default=defaults.get("image_root", "images"),
                        help='The directory to put generated images in.')
    parser.add_argument('-f', '--force', action="store_true",
                        help='If given, force regeneration of images.')
    parser.add_argument('-a', '--png-animation', action="store_true",
                        default=defaults.get("png_animations", True),
                        help='If given, animations are created using animated PNGs instead of GIFs.')
    parser.add_argument('-C', '--colorscheme', default=defaults.get("ColorScheme", "Cornfield"),
                        help='The color scheme for rendering images (e.g., Tomorrow).')    
    parser.add_argument('srcfiles', nargs='*', help='List of input markdown files.')
    args = parser.parse_args()

    if not args.srcfiles:
        srcfiles = defaults.get("source_files", [])
        if isinstance(srcfiles, str):
            args.srcfiles = glob.glob(srcfiles)
        elif isinstance(srcfiles, list):
            args.srcfiles = []
            for srcfile in srcfiles:
                if isinstance(srcfile, str):
                    args.srcfiles.extend(glob.glob(srcfile))
    elif platform.system() == 'Windows':
        args.srcfiles = [file for src_file in args.srcfiles for file in glob.glob(src_file)]

    if not args.srcfiles:
        print("No files to parse.  Aborting.", file=sys.stderr)
        sys.exit(-1)

    try:
        mdimggen = MarkdownImageGen(args)
        mdimggen.processFiles(args.srcfiles)
    except OSError as e:
        print(e)
        sys.exit(-1)
    except KeyboardInterrupt as e:
        print(" Aborting.", file=sys.stderr)
        sys.exit(-1)

    if errorlog.has_errors:
        print("WARNING: Errors encountered.", file=sys.stderr)
        sys.exit(-1)

    sys.exit(0)


if __name__ == "__main__":
    mdimggen_main()


# vim: expandtab tabstop=4 shiftwidth=4 softtabstop=4 nowrap<|MERGE_RESOLUTION|>--- conflicted
+++ resolved
@@ -96,7 +96,6 @@
                     elif in_script:
                         if line == "```":
                             in_script = False
-<<<<<<< HEAD
                             if is_log_block:
                                 req = log_manager.new_request(
                                     infile, linenum, script,
@@ -123,6 +122,7 @@
                                 image_manager.new_request(
                                     fileroot+".md", linenum,
                                     imgfile, script, extyp,
+                                    default_colorscheme=opts.colorscheme,
                                     starting_cb=self.img_started,
                                     completion_cb=self.img_completed
                                 )
@@ -133,31 +133,6 @@
                                             out.append(line)
                                     out.append("```")
                                 out.append("![Figure {}]({})".format(imgnum, img_rel_url))
-=======
-                            if opts.png_animation:
-                                fext = "png"
-                            elif any(x in extyp for x in ("Anim", "Spin")):
-                                fext = "gif"
-                            else:
-                                fext = "png"
-                            fname = "{}_{}.{}".format(fileroot, imgnum, fext)
-                            img_rel_url = os.path.join(opts.image_root, fname)
-                            imgfile = os.path.join(opts.docs_dir, img_rel_url)
-                            image_manager.new_request(
-                                fileroot+".md", linenum,
-                                imgfile, script, extyp,
-                                default_colorscheme=opts.colorscheme,
-                                starting_cb=self.img_started,
-                                completion_cb=self.img_completed
-                            )
-                            if show_script:
-                                out.append("```openscad")
-                                for line in script:
-                                    if not line.startswith("--"):
-                                        out.append(line)
-                                out.append("```")
-                            out.append("![Figure {}]({})".format(imgnum, img_rel_url))
->>>>>>> 406170c8
                             show_script = True
                             extyp = ""
                             is_log_block = False
