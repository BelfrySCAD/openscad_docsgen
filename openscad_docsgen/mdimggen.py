--- conflicted
+++ resolved
@@ -96,31 +96,6 @@
                     elif in_script:
                         if line == "```":
                             in_script = False
-<<<<<<< HEAD
-                            if opts.png_animation:
-                                fext = "png"
-                            elif any(x in extyp for x in ("Anim", "Spin")):
-                                fext = "gif"
-                            else:
-                                fext = "png"
-                            fname = "{}_{}.{}".format(fileroot, imgnum, fext)
-                            img_rel_url = os.path.join(opts.image_root, fname)
-                            imgfile = os.path.join(opts.docs_dir, img_rel_url)
-                            image_manager.new_request(
-                                fileroot+".md", linenum,
-                                imgfile, script, extyp,
-                                starting_cb=self.img_started,
-                                completion_cb=self.img_completed,
-                                verbose=opts.verbose
-                            )
-                            if show_script:
-                                out.append("```openscad")
-                                for line in script:
-                                    if not line.startswith("--"):
-                                        out.append(line)
-                                out.append("```")
-                            out.append("![Figure {}]({})".format(imgnum, img_rel_url))
-=======
                             if is_log_block:
                                 req = log_manager.new_request(
                                     infile, linenum, script,
@@ -149,7 +124,8 @@
                                     imgfile, script, extyp,
                                     default_colorscheme=opts.colorscheme,
                                     starting_cb=self.img_started,
-                                    completion_cb=self.img_completed
+                                    completion_cb=self.img_completed,
+                                    verbose=opts.verbose
                                 )
                                 if show_script:
                                     out.append("```openscad")
@@ -158,7 +134,6 @@
                                             out.append(line)
                                     out.append("```")
                                 out.append("![Figure {}]({})".format(imgnum, img_rel_url))
->>>>>>> af974c6a
                             show_script = True
                             extyp = ""
                             is_log_block = False
@@ -206,12 +181,9 @@
     parser.add_argument('-a', '--png-animation', action="store_true",
                         default=defaults.get("png_animations", True),
                         help='If given, animations are created using animated PNGs instead of GIFs.')
-<<<<<<< HEAD
     parser.add_argument('-v', '--verbose', help='Dump the openscad commands', action="store_true")
-=======
     parser.add_argument('-C', '--colorscheme', default=defaults.get("ColorScheme", "Cornfield"),
                         help='The color scheme for rendering images (e.g., Tomorrow).')    
->>>>>>> af974c6a
     parser.add_argument('srcfiles', nargs='*', help='List of input markdown files.')
     args = parser.parse_args()
 
