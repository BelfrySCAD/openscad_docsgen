--- conflicted
+++ resolved
@@ -48,12 +48,8 @@
         self.definitions = {}
         self.defn_aliases = {}
         self.syntags_data = {}
-<<<<<<< HEAD
-       
-=======
         self.default_colorscheme = "Cornfield"
 
->>>>>>> af974c6a
         sfx = self.target.get_suffix()
         self.TOCFILE = "TOC" + sfx
         self.TOPICFILE = "Topics" + sfx
